--- conflicted
+++ resolved
@@ -1,8 +1,4 @@
-<<<<<<< HEAD
-#!/usr/bin/env bash
-=======
-#!/bin/bash -e
->>>>>>> b91b2762
+#!/usr/bin/env bash -e
 
 source config.sh
 
